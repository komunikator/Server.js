# Linked Data Fragments Server <img src="http://linkeddatafragments.org/images/logo.svg" width="100" align="right" alt="" />
On today's Web, Linked Data is published in different ways,
which include [data dumps](http://downloads.dbpedia.org/3.9/en/),
[subject pages](http://dbpedia.org/page/Linked_data),
and [results of SPARQL queries](http://dbpedia.org/sparql?default-graph-uri=http%3A%2F%2Fdbpedia.org&query=CONSTRUCT+%7B+%3Fp+a+dbpedia-owl%3AArtist+%7D%0D%0AWHERE+%7B+%3Fp+a+dbpedia-owl%3AArtist+%7D&format=text%2Fturtle).
We call each such part a [**Linked Data Fragment**](http://linkeddatafragments.org/).

The issue with the current Linked Data Fragments
is that they are either so powerful that their servers suffer from low availability rates
([as is the case with SPARQL](http://sw.deri.org/~aidanh/docs/epmonitorISWC.pdf)),
or either don't allow efficient querying.

Instead, this server offers **[Triple Pattern Fragments](http://www.hydra-cg.com/spec/latest/triple-pattern-fragments/)**.
Each Triple Pattern Fragment offers:

- **data** that corresponds to a _triple pattern_
  _([example](http://data.linkeddatafragments.org/dbpedia?subject=&predicate=rdf%3Atype&object=dbpedia-owl%3ARestaurant))_.
- **metadata** that consists of the (approximate) total triple count
  _([example](http://data.linkeddatafragments.org/dbpedia?subject=&predicate=rdf%3Atype&object=))_.
- **controls** that lead to all other fragments of the same dataset
  _([example](http://data.linkeddatafragments.org/dbpedia?subject=&predicate=&object=%22John%22%40en))_.

An example server is available at [data.linkeddatafragments.org](http://data.linkeddatafragments.org/).


## Install the server

This server requires [Node.js](http://nodejs.org/) 0.10 or higher
and is tested on OSX and Linux.
To install, execute:
```bash
$ [sudo] npm install -g ldf-server
```


## Use the server

### Configure the data sources

First, create a configuration file `config.json` similar to `config-example.json`,
in which you detail your data sources.
For example, this configuration uses an [HDT file](http://www.rdfhdt.org/)
and a [SPARQL endpoint](http://www.w3.org/TR/sparql11-protocol/) as sources:
```json
{
  "title": "My Linked Data Fragments server",
  "datasources": {
    "dbpedia": {
      "title": "DBpedia 2014",
      "type": "HdtDatasource",
      "description": "DBpedia 2014 with an HDT back-end",
      "settings": { "file": "data/dbpedia2014.hdt" }
    },
    "dbpedia-sparql": {
      "title": "DBpedia 3.9 (Virtuoso)",
      "type": "SparqlDatasource",
      "description": "DBpedia 3.9 with a Virtuoso back-end",
      "settings": { "endpoint": "http://dbpedia.restdesc.org/", "defaultGraph": "http://dbpedia.org" }
    }
  }
}
```

The following sources are supported out of the box:
- HDT files ([`HdtDatasource`](https://github.com/LinkedDataFragments/Server.js/blob/master/lib/datasources/HdtDatasource.js) with `file` setting)
- N-Triples documents ([`TurtleDatasource`](https://github.com/LinkedDataFragments/Server.js/blob/master/lib/datasources/TurtleDatasource.js) with `url` setting)
- Turtle documents ([`TurtleDatasource`](https://github.com/LinkedDataFragments/Server.js/blob/master/lib/datasources/TurtleDatasource.js) with `url` setting)
- JSON-LD documents ([`JsonLdDatasource`](https://github.com/LinkedDataFragments/Server.js/blob/master/lib/datasources/JsonLdDatasource.js) with `url` setting)
- SPARQL endpoints ([`SparqlDatasource`](https://github.com/LinkedDataFragments/Server.js/blob/master/lib/datasources/SparqlDatasource.js) with `endpoint` and optionally `defaultGraph` settings)

Support for new sources is possible by implementing the [`Datasource`](https://github.com/LinkedDataFragments/Server.js/blob/master/lib/datasources/Datasource.js) interface.

### Start the server

After creating a configuration file, execute
```bash
$ ldf-server config.json 5000 4
```
Here, `5000` is the HTTP port on which the server will listen,
and `4` the number of worker processes.

Now visit `http://localhost:5000/` in your browser.

### Reload running server

You can reload the server without any downtime
in order to load a new configuration or version.
<br>
In order to do this, you need the process ID of the server master process.
<br>
One possibility to obtain this are the server logs:
```bash
$ bin/ldf-server config.json
Master 28106 running.
Worker 28107 running on http://localhost:3000/.
```

If you send the server a `SIGHUP` signal:
```bash
$ kill -s SIGHUP 28106
```
it will reload by replacing its workers.

Note that crashed or killed workers are always replaced automatically.

### _(Optional)_ Set up a reverse proxy

A typical Linked Data Fragments server will be exposed
on a public domain or subdomain along with other applications.
Therefore, you need to configure the server to run behind an HTTP reverse proxy.
<br>
To set this up, configure the server's public URL in your server's `config.json`:
```json
{
  "title": "My Linked Data Fragments server",
  "baseURL": "http://data.example.org/",
  "datasources": { … }
}
```
Then configure your reverse proxy to pass requests to your server.
Here's an example for [nginx](http://nginx.org/):
```nginx
server {
  server_name data.example.org;

  location / {
    proxy_pass http://127.0.0.1:3000$request_uri;
    proxy_set_header Host $http_host;
    proxy_pass_header Server;
  }
}
```
Change the value `3000` into the port on which your Linked Data Fragments server runs.

If you would like to proxy the data in a subfolder such as `http://example.org/my/data`,
modify the `baseURL` in your `config.json` to `"http://example.org/my/data"`
and change `location` from `/` to `/my/data` (excluding a trailing slash).

## Use HTTPS and WebID

The server can be configured to authenticate clients through [WebID](https://www.w3.org/wiki/WebID). WebID uses HTTPS and SSL certificates to create a trusted peer network.

### Create WebID, keys and certificates

<<<<<<< HEAD
#### Create the CA certificate
=======
To secure your server using HTTPS, you need certificates. To generate these, use the `./make-server-certificates.sh` script we included in the server software under the keys folder. Pay close attention to enter the correct information for your domain! The first argument of the script takes the FQDN (domain name) of your server, the second argument the port on which the server runs, and the third to sixth arguments the country, state, locale, and organization, respectively. For example:
```bash
./make-server-certificates.sh example.test.iminds.be \
8900 BE Oost-Vlaanderen Ghent iMinds
```

Alternatively, you could also generate the certificates manually, as follows:

1. Create the CA certificate
>>>>>>> 84445012

You'll need a Root Certificate Authority (private key) to sign the certificates of trusted clients.

```bash
openssl genrsa \
  -out certs/ca/my-root-ca.key.pem \
  2048
```

Self-sign your Root Certificate Authority by creating a certificate request.
Since this is private, the details can be anything you like.

```bash
openssl req \
  -x509 \
  -new \
  -nodes \
  -key certs/ca/my-root-ca.key.pem \
  -days 3652 \
  -out certs/ca/my-root-ca.crt.pem \
  -subj "/C=US/ST=Utah/L=Provo/O=ACME Signing Authority Inc/CN=example.com"
```

#### Create a server certificate


Create a private key to create certificates.

```bash
openssl genrsa \
  -out certs/server/my-server.key.pem \
  2048
```

Create a certificate request for your server.

```bash
openssl req -new \
    -key certs/server/my-server.key.pem \
    -out certs/tmp/my-server.csr.pem \
    -subj "/C=US/ST=Utah/L=Provo/O=ACME Service/CN=example.com"
```

Finally, sign the request from your server with your Root CA.

```bash
openssl x509 \
    -req -in certs/tmp/my-server.csr.pem \
    -CA certs/ca/my-root-ca.crt.pem \
    -CAkey certs/ca/my-root-ca.key.pem \
    -CAcreateserial \
    -out certs/server/my-server.crt.pem \
    -days 1095
```

### Configure the server

The server can be easily configured to use HTTPS in combination with WebID like so.

```json
{
  "protocol": "https",
  "ssl": {
    "keys" : {
      "key": "keys/certs/server/my-server.key.pem",
      "ca": ["keys/certs/server/my-root-ca.crt.pem"],
      "cert": "keys/certs/server/my-server.crt.pem"
    }
  }
}  
```

With this configuration, the server will use WebID Authentication over TLS to authenticate trusted clients.
Make sure the client's certificate is signed by your Root CA beforehand.

### Sign certificates from clients

To add a client to your pool of trusted peers, you must collect and sign its certificate before communicating.
After signing, you return the certificate to the client.

```bash
openssl x509 \
  -req -in certs/tmp/my-app-client.csr.pem \
  -CA certs/ca/my-root-ca.crt.pem \
  -CAkey certs/ca/my-root-ca.key.pem \
  -CAcreateserial \
  -out certs/client/my-app-client.crt.pem \
  -days 1095
```

To test your own server setup from the same machine, you can generate trusted client certificates using the `./make-trusted-client-certificates.sh` script we included in the server software under the keys folder. The first argument of the script takes the FQDN (domain name) of your server, the second argument the WebID of the client, and the third to sixth arguments the country, state, locale, and organization, respectively. For example:
```bash
./make-trusted-client-certificates.sh combust.test.iminds.be \
"http:\/\/combust.test.iminds.be\/combusttestclient.ttl#webid" \
BE Oost-Vlaanderen Ghent iMinds
```
To test the setup, import the client certificates `keys/certs/my-app-client.crt.pem`  and `keys/certs/my-app-client.p12` into your browser. Just make sure the client’s WebID includes the correct modulus, which you can obtain with the following command:
```bash
openssl rsa -in keys/certs/client/my-app-client.key.pem -modulus -noout
```

## License
The Linked Data Fragments server is written by [Ruben Verborgh](http://ruben.verborgh.org/).

This code is copyrighted by [iMinds – Ghent University](http://mmlab.be/)
and released under the [MIT license](http://opensource.org/licenses/MIT).<|MERGE_RESOLUTION|>--- conflicted
+++ resolved
@@ -142,9 +142,6 @@
 
 ### Create WebID, keys and certificates
 
-<<<<<<< HEAD
-#### Create the CA certificate
-=======
 To secure your server using HTTPS, you need certificates. To generate these, use the `./make-server-certificates.sh` script we included in the server software under the keys folder. Pay close attention to enter the correct information for your domain! The first argument of the script takes the FQDN (domain name) of your server, the second argument the port on which the server runs, and the third to sixth arguments the country, state, locale, and organization, respectively. For example:
 ```bash
 ./make-server-certificates.sh example.test.iminds.be \
@@ -154,7 +151,6 @@
 Alternatively, you could also generate the certificates manually, as follows:
 
 1. Create the CA certificate
->>>>>>> 84445012
 
 You'll need a Root Certificate Authority (private key) to sign the certificates of trusted clients.
 
